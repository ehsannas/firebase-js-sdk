--- conflicted
+++ resolved
@@ -6,14 +6,8 @@
     "test": "tsc",
     "test:ci": "node ../../scripts/run_tests_in_ci.js"
   },
-<<<<<<< HEAD
-=======
-  "dependencies": {
-    "firebase": "7.15.4"
-  },
->>>>>>> 58e1b6f6
   "devDependencies": {
-    "firebase": "7.14.4",
+    "firebase": "7.15.4",
     "typescript": "3.8.3"
   }
 }