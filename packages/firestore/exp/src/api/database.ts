--- conflicted
+++ resolved
@@ -43,10 +43,6 @@
 } from '../../../lite/src/api/database';
 import { Code, FirestoreError } from '../../../src/util/error';
 import { Deferred } from '../../../src/util/promise';
-<<<<<<< HEAD
-import { LruParams } from '../../../src/local/lru_garbage_collector';
-import { CACHE_SIZE_UNLIMITED } from '../../../src/api/database';
-=======
 import { LRU_MINIMUM_CACHE_SIZE_BYTES } from '../../../src/local/lru_garbage_collector';
 import {
   CACHE_SIZE_UNLIMITED,
@@ -54,22 +50,13 @@
   ensureFirestoreConfigured,
   FirestoreCompat
 } from '../../../src/api/database';
->>>>>>> b80c8803
 import {
   indexedDbClearPersistence,
   indexedDbStoragePrefix
 } from '../../../src/local/indexeddb_persistence';
 import { PersistenceSettings } from '../../../exp-types';
-<<<<<<< HEAD
-import { getNamedQuery } from '../../../src/local/local_store';
-import { newSerializer } from '../../../src/platform/serializer';
-import { Query } from '../../../lite/src/api/reference';
-
-const LOG_TAG = 'Firestore';
-=======
 import { Query } from '../../../lite/src/api/reference';
 import { LoadBundleTask } from '../../../src/api/bundle';
->>>>>>> b80c8803
 
 /** DOMException error code constants. */
 const DOM_EXCEPTION_INVALID_STATE = 11;
@@ -464,18 +451,6 @@
   firestore: FirebaseFirestore,
   name: string
 ): Promise<Query | null> {
-<<<<<<< HEAD
-  return firestore._queue.enqueue(() => {
-    return getLocalStore(firestore).then(localStore => {
-      return getNamedQuery(localStore, name).then(namedQuery => {
-        if (!namedQuery) {
-          return null;
-        }
-
-        return new Query(firestore, null, namedQuery.query);
-      });
-    });
-=======
   const client = ensureFirestoreConfigured(firestore);
   return firestoreClientGetNamedQuery(client, name).then(namedQuery => {
     if (!namedQuery) {
@@ -483,6 +458,5 @@
     }
 
     return new Query(firestore, null, namedQuery.query);
->>>>>>> b80c8803
   });
 }