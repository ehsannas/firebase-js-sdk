--- conflicted
+++ resolved
@@ -15,12 +15,7 @@
  * limitations under the License.
  */
 
-<<<<<<< HEAD
-import { PlatformSupport } from '../platform/platform';
-
-=======
 import { decodeBase64, encodeBase64 } from '../platform/base64';
->>>>>>> af0c4300
 import { primitiveComparator } from './misc';
 
 /**
