--- conflicted
+++ resolved
@@ -28,29 +28,11 @@
 import { FieldPath } from '../../../src/api/field_path';
 import { Timestamp } from '../../../src/api/timestamp';
 import { Blob } from '../../../src/api/blob';
+null;
 import { GeoPoint } from '../../../src/api/geo_point';
 import { FirebaseApp } from '@firebase/app-types';
-<<<<<<< HEAD
-import {
-  Firestore,
-  IndexedDbPersistenceProvider
-} from '../../../src/api/database';
-import { getFirestore } from '../../../exp/src/api/database';
+import { Firestore } from '../../../src/api/database';
 import '../../../index.bundle';
-
-/**
- * Detects whether we are running against the functionial (tree-shakeable)
- * Firestore API. Used to exclude some tests, e.g. those that validate invalid
- * TypeScript input.
- */
-function usesFunctionalApi(): boolean {
-  // Use the firebase namespace to detect if `firebase.firestore` has been
-  // registered, which is only registered in the classic version of Firestore.
-  return !('firestore' in firebase);
-}
-=======
-import { Firestore } from '../../../src/api/database';
->>>>>>> ddb7993d
 
 // TODO(dimond): Right now we create a new app and Firestore instance for
 // every test and never clean them up. We may need to revisit.
