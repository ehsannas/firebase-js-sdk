/**
 * @license
 * Copyright 2017 Google LLC
 *
 * Licensed under the Apache License, Version 2.0 (the "License");
 * you may not use this file except in compliance with the License.
 * You may obtain a copy of the License at
 *
 *   http://www.apache.org/licenses/LICENSE-2.0
 *
 * Unless required by applicable law or agreed to in writing, software
 * distributed under the License is distributed on an "AS IS" BASIS,
 * WITHOUT WARRANTIES OR CONDITIONS OF ANY KIND, either express or implied.
 * See the License for the specific language governing permissions and
 * limitations under the License.
 */

/**
 * @fileoverview Defines methods used to actually send HTTP requests from
 * abstract representations.
 */

import { start, stop, id as backoffId } from './backoff';
import {
  StorageError,
  unknown,
  appDeleted,
  canceled,
  retryLimitExceeded
} from './error';
import { RequestHandler, RequestInfo } from './requestinfo';
import { isJustDef } from './type';
import { makeQueryString } from './url';
import { Headers, Connection, ErrorCode } from './connection';

export interface Request<T> {
  getPromise(): Promise<T>;

  /**
   * Cancels the request. IMPORTANT: the promise may still be resolved with an
   * appropriate value (if the request is finished before you call this method,
   * but the promise has not yet been resolved), so don't just assume it will be
   * rejected if you call this function.
   * @param appDelete - True if the cancelation came from the app being deleted.
   */
  cancel(appDelete?: boolean): void;
}

class NetworkRequest<T> implements Request<T> {
  private pendingConnection_: Connection | null = null;
  private backoffId_: backoffId | null = null;
  private resolve_!: (value?: T | PromiseLike<T>) => void;
  // eslint-disable-next-line @typescript-eslint/no-explicit-any
  private reject_!: (reason?: any) => void;
  private canceled_: boolean = false;
  private appDelete_: boolean = false;
<<<<<<< HEAD
  private callback_: (p1: Connection, p2: string) => T;
  private errorCallback_:
    | ((p1: Connection, p2: StorageError) => StorageError)
    | null;
  private progressCallback_: ((p1: number, p2: number) => void) | null;
  private timeout_: number;
  promise_: Promise<T>;

  constructor(
    url: string,
    method: string,
    headers: Headers,
    body: string | Blob | Uint8Array | null,
    successCodes: number[],
    additionalRetryCodes: number[],
    callback: (p1: Connection, p2: string) => T,
    errorCallback: ((p1: Connection, p2: StorageError) => StorageError) | null,
    timeout: number,
    progressCallback: ((p1: number, p2: number) => void) | null,
    private connectionFactory_: () => Connection
  ) {
    this.url_ = url;
    this.method_ = method;
    this.headers_ = headers;
    this.body_ = body;
    this.successCodes_ = successCodes.slice();
    this.additionalRetryCodes_ = additionalRetryCodes.slice();
    this.callback_ = callback;
    this.errorCallback_ = errorCallback;
    this.progressCallback_ = progressCallback;
    this.timeout_ = timeout;
=======
  promise_: Promise<T>;

  constructor(
    private url_: string,
    private method_: string,
    private headers_: Headers,
    private body_: string | Blob | Uint8Array | null,
    private successCodes_: number[],
    private additionalRetryCodes_: number[],
    private callback_: RequestHandler<string, T>,
    private errorCallback_: RequestHandler<StorageError, StorageError> | null,
    private timeout_: number,
    private progressCallback_: ((p1: number, p2: number) => void) | null,
    private pool_: ConnectionPool
  ) {
>>>>>>> de302d74
    this.promise_ = new Promise((resolve, reject) => {
      this.resolve_ = resolve as (value?: T | PromiseLike<T>) => void;
      this.reject_ = reject;
      this.start_();
    });
  }

  /**
   * Actually starts the retry loop.
   */
  private start_(): void {
    const doTheRequest: (
      backoffCallback: (success: boolean, ...p2: unknown[]) => void,
      canceled: boolean
    ) => void = (backoffCallback, canceled) => {
      if (canceled) {
        backoffCallback(false, new RequestEndStatus(false, null, true));
        return;
      }
<<<<<<< HEAD
      const connection = self.connectionFactory_();
      self.pendingConnection_ = connection;
=======
      const connection = this.pool_.createConnection();
      this.pendingConnection_ = connection;
>>>>>>> de302d74

      const progressListener: (progressEvent: ProgressEvent) => void =
        progressEvent => {
          const loaded = progressEvent.loaded;
          const total = progressEvent.lengthComputable
            ? progressEvent.total
            : -1;
          if (this.progressCallback_ !== null) {
            this.progressCallback_(loaded, total);
          }
        };
      if (this.progressCallback_ !== null) {
        connection.addUploadProgressListener(progressListener);
      }

      // eslint-disable-next-line @typescript-eslint/no-floating-promises
      connection
        .send(this.url_, this.method_, this.body_, this.headers_)
        .then(() => {
          if (this.progressCallback_ !== null) {
            connection.removeUploadProgressListener(progressListener);
          }
          this.pendingConnection_ = null;
          const hitServer = connection.getErrorCode() === ErrorCode.NO_ERROR;
          const status = connection.getStatus();
          if (!hitServer || this.isRetryStatusCode_(status)) {
            const wasCanceled = connection.getErrorCode() === ErrorCode.ABORT;
            backoffCallback(
              false,
              new RequestEndStatus(false, null, wasCanceled)
            );
            return;
          }
          const successCode = this.successCodes_.indexOf(status) !== -1;
          backoffCallback(true, new RequestEndStatus(successCode, connection));
        });
    };

    /**
     * @param requestWentThrough - True if the request eventually went
     *     through, false if it hit the retry limit or was canceled.
     */
    const backoffDone: (
      requestWentThrough: boolean,
      status: RequestEndStatus
    ) => void = (requestWentThrough, status) => {
      const resolve = this.resolve_;
      const reject = this.reject_;
      const connection = status.connection as Connection;
      if (status.wasSuccessCode) {
        try {
          const result = this.callback_(
            connection,
            connection.getResponseText()
          );
          if (isJustDef(result)) {
            resolve(result);
          } else {
            resolve();
          }
        } catch (e) {
          reject(e);
        }
      } else {
        if (connection !== null) {
          const err = unknown();
          err.serverResponse = connection.getResponseText();
          if (this.errorCallback_) {
            reject(this.errorCallback_(connection, err));
          } else {
            reject(err);
          }
        } else {
          if (status.canceled) {
            const err = this.appDelete_ ? appDeleted() : canceled();
            reject(err);
          } else {
            const err = retryLimitExceeded();
            reject(err);
          }
        }
      }
    };
    if (this.canceled_) {
      backoffDone(false, new RequestEndStatus(false, null, true));
    } else {
      this.backoffId_ = start(doTheRequest, backoffDone, this.timeout_);
    }
  }

  /** @inheritDoc */
  getPromise(): Promise<T> {
    return this.promise_;
  }

  /** @inheritDoc */
  cancel(appDelete?: boolean): void {
    this.canceled_ = true;
    this.appDelete_ = appDelete || false;
    if (this.backoffId_ !== null) {
      stop(this.backoffId_);
    }
    if (this.pendingConnection_ !== null) {
      this.pendingConnection_.abort();
    }
  }

  private isRetryStatusCode_(status: number): boolean {
    // The codes for which to retry came from this page:
    // https://cloud.google.com/storage/docs/exponential-backoff
    const isFiveHundredCode = status >= 500 && status < 600;
    const extraRetryCodes = [
      // Request Timeout: web server didn't receive full request in time.
      408,
      // Too Many Requests: you're getting rate-limited, basically.
      429
    ];
    const isExtraRetryCode = extraRetryCodes.indexOf(status) !== -1;
    const isRequestSpecificRetryCode =
      this.additionalRetryCodes_.indexOf(status) !== -1;
    return isFiveHundredCode || isExtraRetryCode || isRequestSpecificRetryCode;
  }
}

/**
 * A collection of information about the result of a network request.
 * @param opt_canceled - Defaults to false.
 */
export class RequestEndStatus {
  /**
   * True if the request was canceled.
   */
  canceled: boolean;

  constructor(
    public wasSuccessCode: boolean,
    public connection: Connection | null,
    canceled?: boolean
  ) {
    this.canceled = !!canceled;
  }
}

export function addAuthHeader_(
  headers: Headers,
  authToken: string | null
): void {
  if (authToken !== null && authToken.length > 0) {
    headers['Authorization'] = 'Firebase ' + authToken;
  }
}

export function addVersionHeader_(
  headers: Headers,
  firebaseVersion?: string
): void {
  headers['X-Firebase-Storage-Version'] =
    'webjs/' + (firebaseVersion ?? 'AppManager');
}

export function addGmpidHeader_(headers: Headers, appId: string | null): void {
  if (appId) {
    headers['X-Firebase-GMPID'] = appId;
  }
}

export function addAppCheckHeader_(
  headers: Headers,
  appCheckToken: string | null
): void {
  if (appCheckToken !== null) {
    headers['X-Firebase-AppCheck'] = appCheckToken;
  }
}

export function makeRequest<T>(
  requestInfo: RequestInfo<T>,
  appId: string | null,
  authToken: string | null,
  appCheckToken: string | null,
  requestFactory: () => Connection,
  firebaseVersion?: string
): Request<T> {
  const queryPart = makeQueryString(requestInfo.urlParams);
  const url = requestInfo.url + queryPart;
  const headers = Object.assign({}, requestInfo.headers);
  addGmpidHeader_(headers, appId);
  addAuthHeader_(headers, authToken);
  addVersionHeader_(headers, firebaseVersion);
  addAppCheckHeader_(headers, appCheckToken);
  return new NetworkRequest<T>(
    url,
    requestInfo.method,
    headers,
    requestInfo.body,
    requestInfo.successCodes,
    requestInfo.additionalRetryCodes,
    requestInfo.handler,
    requestInfo.errorHandler,
    requestInfo.timeout,
    requestInfo.progressCallback,
    requestFactory
  );
}<|MERGE_RESOLUTION|>--- conflicted
+++ resolved
@@ -54,40 +54,7 @@
   private reject_!: (reason?: any) => void;
   private canceled_: boolean = false;
   private appDelete_: boolean = false;
-<<<<<<< HEAD
-  private callback_: (p1: Connection, p2: string) => T;
-  private errorCallback_:
-    | ((p1: Connection, p2: StorageError) => StorageError)
-    | null;
-  private progressCallback_: ((p1: number, p2: number) => void) | null;
-  private timeout_: number;
-  promise_: Promise<T>;
-
-  constructor(
-    url: string,
-    method: string,
-    headers: Headers,
-    body: string | Blob | Uint8Array | null,
-    successCodes: number[],
-    additionalRetryCodes: number[],
-    callback: (p1: Connection, p2: string) => T,
-    errorCallback: ((p1: Connection, p2: StorageError) => StorageError) | null,
-    timeout: number,
-    progressCallback: ((p1: number, p2: number) => void) | null,
-    private connectionFactory_: () => Connection
-  ) {
-    this.url_ = url;
-    this.method_ = method;
-    this.headers_ = headers;
-    this.body_ = body;
-    this.successCodes_ = successCodes.slice();
-    this.additionalRetryCodes_ = additionalRetryCodes.slice();
-    this.callback_ = callback;
-    this.errorCallback_ = errorCallback;
-    this.progressCallback_ = progressCallback;
-    this.timeout_ = timeout;
-=======
-  promise_: Promise<T>;
+  private promise_: Promise<T>;
 
   constructor(
     private url_: string,
@@ -100,9 +67,8 @@
     private errorCallback_: RequestHandler<StorageError, StorageError> | null,
     private timeout_: number,
     private progressCallback_: ((p1: number, p2: number) => void) | null,
-    private pool_: ConnectionPool
+      private connectionFactory_: () => Connection
   ) {
->>>>>>> de302d74
     this.promise_ = new Promise((resolve, reject) => {
       this.resolve_ = resolve as (value?: T | PromiseLike<T>) => void;
       this.reject_ = reject;
@@ -122,13 +88,8 @@
         backoffCallback(false, new RequestEndStatus(false, null, true));
         return;
       }
-<<<<<<< HEAD
-      const connection = self.connectionFactory_();
-      self.pendingConnection_ = connection;
-=======
-      const connection = this.pool_.createConnection();
+      const connection = this.connectionFactory_();
       this.pendingConnection_ = connection;
->>>>>>> de302d74
 
       const progressListener: (progressEvent: ProgressEvent) => void =
         progressEvent => {
