--- conflicted
+++ resolved
@@ -32,15 +32,9 @@
   },
   "license": "Apache-2.0",
   "devDependencies": {
-<<<<<<< HEAD
-    "@firebase/app": "0.6.12",
+    "@firebase/app": "0.6.13",
     "rollup": "2.33.1",
     "rollup-plugin-typescript2": "0.29.0",
-=======
-    "@firebase/app": "0.6.13",
-    "rollup": "2.29.0",
-    "rollup-plugin-typescript2": "0.27.3",
->>>>>>> fc358f6e
     "typescript": "4.0.5"
   },
   "repository": {
